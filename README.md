--- conflicted
+++ resolved
@@ -6,11 +6,7 @@
 
 - Interactive web-based Passpoint configuration editor
 - Form-based editing with specialized UI for complex fields
-<<<<<<< HEAD
-- YAML and JSON import/export
-=======
 - YAML and JSON import/export with structure preservation
->>>>>>> eb413ce6
 - JSON Schema validation
 - Support for WBA Passpoint Profile Provisioning attributes
 - Specialized UI components for Home OIs and Roaming Consortiums
@@ -95,12 +91,9 @@
 ├── public/                      # Frontend code
 │   ├── src/
 │   │   ├── App.jsx              # Main React component
-<<<<<<< HEAD
-=======
 │   │   ├── components/
 │   │   │   ├── FileUploader.jsx
 │   │   │   └── PasspointProfileConverter.jsx  # New converter component
->>>>>>> eb413ce6
 │   │   └── ...
 │   ├── index.html
 │   ├── package.json
@@ -125,8 +118,6 @@
 
 If your backend is running on a different host or port, update the API URL in the frontend code.
 
-<<<<<<< HEAD
-=======
 ## Usage Guide
 
 ### Importing and Editing Files
@@ -160,7 +151,6 @@
 - **Roaming Consortiums**: Dedicated interface for managing roaming consortium entries
 - **Complex Objects**: Properly structured form inputs for nested object properties
 
->>>>>>> eb413ce6
 ## Development
 
 ### Building for Production
@@ -184,8 +174,6 @@
 
 ## Version History
 
-<<<<<<< HEAD
-=======
 ### v0.4
 - Added Passpoint Profile Converter for importing legacy configurations
 - Support for .mobileconfig (PLIST) format conversion
@@ -202,7 +190,6 @@
 - Automatic file conversion on upload
 - Fixed form field mapping to maintain original structure
 
->>>>>>> eb413ce6
 ### v0.2
 - Added specialized UI components for Home OIs and Roaming Consortiums
 - Added JSON export functionality
